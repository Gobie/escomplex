--- conflicted
+++ resolved
@@ -121,17 +121,9 @@
         }
     }
 
-<<<<<<< HEAD
     function processNode (node, currentReport, currentOperators, currentOperands) {
-        check.verifyObject(node, 'Invalid syntax node');
-
-        if (check.isFunction(syntaxHandlers[node.type])) {
+        if (check.isObject(node) && check.isFunction(syntaxHandlers[node.type])) {
             syntaxHandlers[node.type](node, currentReport, currentOperators, currentOperands);
-=======
-    function processNode (node, currentReport) {
-        if (check.isObject(node) && check.isFunction(syntaxHandlers[node.type])) {
-            syntaxHandlers[node.type](node, currentReport);
->>>>>>> 779f7625
         }
     }
 
@@ -139,22 +131,9 @@
         incrementComplexity(currentReport);
         operatorEncountered(condition.type, currentReport, currentOperators);
 
-        if (condition.test) {
-            processNode(condition.test, currentReport, currentOperators, currentOperands);
-        }
-
-<<<<<<< HEAD
-        if (condition.consequent) {
-            processNode(condition.consequent, currentReport, currentOperators, currentOperands);
-        }
-
-        if (condition.alternate) {
-            processNode(condition.alternate, currentReport, currentOperators, currentOperands);
-        }
-=======
-        processNode(condition.consequent, currentReport);
-        processNode(condition.alternate, currentReport);
->>>>>>> 779f7625
+        processNode(condition.test, currentReport, currentOperators, currentOperands);
+        processNode(condition.consequent, currentReport, currentOperators, currentOperands);
+        processNode(condition.alternate, currentReport, currentOperators, currentOperands);
     }
 
     function incrementComplexity (currentReport) {
